# Summer 2022 Tech Internships by Pitt CSC 🤿👩‍💻
Use this repo to share and keep track of software, tech, CS, PM, quant internships for Summer 2022. List maintained by [the Pitt Computer Science Club](https://pittcsc.org/)! 

 📈 For more tips on the internship process check out the [Zero to Offer program here](https://www.pittcs.wiki/zero-to-offer).  📈
 
🎓 Check out our New Grad repo [here](https://github.com/coderQuad/New-Grad-Positions-2022).

🤗 **Contribute by submitting a [pull request](https://github.com/susam/gitpr#create-pull-request) or [filling out this form](https://bit.ly/3d5O76c)!**  🤗

## The List 👔

| Name  |  Location |  Notes |
|---|---|-------------|
| [Hudson River Trading](https://www.hudsonrivertrading.com/careers/job/?gh_jid=3015374) | NYC, Chicago, London, Austin | SWE, [Algo Internship](https://www.hudsonrivertrading.com/careers/job/?gh_jid=3008603) |
| [Bridgewater Associates](https://boards.greenhouse.io/bridgewater89/jobs/4076389002) | Westport, CT | |
| [Credit Suisse](https://tas-creditsuisse.taleo.net/careersection/campus/moresearch.ftl) | Raleigh, NYC | Search `"2022 Americas Technology Summer Analyst Program"`|
| <del>BlackStone</del> | | **Closed** |
| [PWC](https://jobs.us.pwc.com/search-jobs/Summer%202022/United%20States/932/1/2/6252001/39x76/-98x5/25/2) | Various | [Technology Consulting](https://jobs.us.pwc.com/job/los-angeles/technology-consulting-intern-summer-2022/932/12073994960) Intern position is available. |
| [AQR](https://careers.aqr.com/jobs/department/university-jobs#/) | Greenwich, CT | Research, Portfolio Implementation |
| [Optiver](https://www.optiver.com/working-at-optiver/career-opportunities/?filter-level=internship) | Various | Positions in Software Engineering and Trading. Will not sponsor individuals for employment authorization for these job openings. |
| [Caterpillar](https://careers.caterpillar.com/en/jobs/job/r0000061559-2022-engineering-summer-intern/) | Illinois | The internship is open only to individuals who are eligible for employment in the United States and who would not require visa sponsorship now or in the future. |
|[Schneider Downs](https://schneiderdowns.csod.com/ats/careersite/JobDetails.aspx?id=474&site=4) | Pittsburgh, PA | IT Intern, Cybersecurity Intern. |
|[GE](https://jobs.gecareers.com/global/en/search-results) | Various | [GE Aviation Aviation Systems](https://jobs.gecareers.com/global/en/job/R3560419/GE-Aviation-Aviation-Systems-Intern-Summer-2022), [GE Gas Power Digital Technology](https://jobs.gecareers.com/global/en/job/R3558732/Gas-Power-Digital-Technology-Intern-2022) and other Intern positions are available. Some roles are restricted to U.S. persons only or those who are legally authorized to work in the United States. |
|[Second Order Effects](https://boards.greenhouse.io/soeffects/jobs/4311435003) | El Segundo, CA | Applicant must be a U.S. citizen or eligible to obtain the required authorizations from the U.S. Department of State. |
|[Morgan Stanley](https://morganstanley.tal.net/vx/lang-en-GB/mobile-0/brand-2/user-3168256/xf-a7aeef94da1e/candidate/so/pm/1/pl/1/opp/11401) | NYC | Technology Summer Analyst Program. Note: Requires HireVue submission up to 72 hours after application submission.  | 
|[Bessemer Ventures Fellowship](https://www.bvp.com/bessemer-fellows) | Various | |
| <del>Audible</del> | |  **Closed** |
|[KeyBank](https://keybank.wd5.myworkdayjobs.com/External_Career_Site/1/refreshFacet/318c8bb6f553100021d223d9780d30be?source=Keydotcom) | Various | [Enterprise Security](https://keybank.wd5.myworkdayjobs.com/en-US/External_Career_Site/job/Plymouth-Meeting-PA/Summer-2022-Key-Technology--Operations---Services--Internship--Enterprise-Security-Track-_R-755?source=Keydotcom), [Enterprise Payments](https://keybank.wd5.myworkdayjobs.com/en-US/External_Career_Site/job/Cleveland-OH/XMLNAME-2022-Enterprise-Payments-Summer--Intern_R-743?source=Keydotcom), [Technology](https://keybank.wd5.myworkdayjobs.com/en-US/External_Career_Site/job/Buffalo-NY/Summer-2022-Key-Technology--Operations---Services--Internship--Technology-Track-_R-751?source=Keydotcom) and other Intern positions are available. Some positions may NOT be eligible for employment visa sponsorship for non-U.S. citizens. |
|[General Motors](https://generalmotors.wd5.myworkdayjobs.com/Careers_GM/0/refreshFacet/318c8bb6f553100021d223d9780d30be)| Warren, MI | [Hardware Engineering](https://generalmotors.wd5.myworkdayjobs.com/en-US/Careers_GM/job/Warren-Michigan-United-States-of-America/Global-Product-Development---Hardware-Engineering-Internship-Program_JR-000045485), [Software Engineering](https://generalmotors.wd5.myworkdayjobs.com/en-US/Careers_GM/job/Warren-Michigan-United-States-of-America/Global-Product-Development---Software-Engineering-Internship-Program_JR-000045488) Intern positions are available. Please only apply if you do not need sponsorship to work in the United States now or in the future. We are unable to consider candidates who require sponsorship. |
|[Susquehanna (SIG)](https://careers.sig.com/job/5439/Software-Engineering-Internship-Program-Summer-2022) | Bala Cynwyd, PA | Software Engineering Internship. Visa sponsorship is available for this position. |
|[Five Rings](https://fiverings.avature.net/careers/SearchJobs/?splitLocationSearch_country=233&524=534&524_format=523&listFilterMode=1&folderRecordsPerPage=6&) | NYC | Software, Trading, Research Internships |
|[Akuna Capital](https://akunacapital.com/careers?&experience=intern&search_term=#careers) | Chicago, Boston | Software, Trading, Quant Internships. Legal authorization to work in the U.S. is required. |
|[D. E. Shaw](https://www.deshaw.com/careers/software-developer-intern-new-york-4239) | NYC | Software, Trading, Quant, System Internships |
|[Toyota Connected](https://www.toyotaconnected.com/job?gh_jid=4421992002&did=4040990002) | Plano, Texas | Software Engineering Summer Intern
|[Vanguard](https://www.vanguardjobs.com/job-search-results/?keyword=college%20to%20corporate&level[]=Student%20%26%20Recent%20Graduates) | Various | App Dev, Security & IT internships
|[Salesforce](https://salesforce.wd1.myworkdayjobs.com/en-US/Futureforce_Internships/job/California---San-Francisco/Summer-2022-Intern---Software-Engineer_JR100559?d=cta-summer-view-sjb-1)| Various | Software Engineering Intern. |
|[RBC Capital Markets](https://jobs.rbc.com/ca/en/job/RBCAA0088327043EXTERNALENCA/2022-Technology-Summer-Analyst-Program) | NYC | |
|[Arrowstreet Capital](https://arrowstreetcapital.wd5.myworkdayjobs.com/Arrowstreet/0/refreshFacet/318c8bb6f553100021d223d9780d30be) | Boston, MA | Quant | 
|[Asana](https://boards.greenhouse.io/earlycareerprograms/jobs/3198333) | San Francisco, CA | SWE Internship | 
| <del>Target</del> | | **Closed** |
|[BNP Paribas](https://bnppus.tal.net/vx/lang-en-GB/mobile-0/appcentre-1/brand-4/xf-e138f59a0427/candidate/so/pm/1/pl/2/opp/489-2022-Summer-Analyst-Internship-Technology/en-GB) | Various | Other positions [here](https://bnppus.tal.net/vx/lang-en-GB/mobile-0/appcentre-ext/brand-4/xf-5db317b8ad85/candidate/jobboard/vacancy/2/adv/?ftq=2022) |
|[MealMe](https://www.mealme.ai/software-internship) | Not displayed | See positions [here](https://www.mealme.ai/careers) |
|[Apple](https://jobs.apple.com/en-us/details/200253195/software-engineering-internship?team=STDNT) | Cupertino, CA | [ML/AI Internship](https://jobs.apple.com/en-us/details/200253211/machine-learning-ai-internship?team=STDNT) |
|[Facebook](https://www.facebook.com/careers/v2/jobs/946116176191468/)| Various| SWE Internship/Co-op |
|[Goldman Sachs](https://www.goldmansachs.com/careers/students/programs/americas/summer-analyst-program.html)| Various| Summer Analyst Program |
|[BlackRock](https://blackrock.tal.net/vx/lang-en-GB/mobile-0/brand-3/xf-362ee664293b/candidate/so/pm/1/pl/1/opp/4821-Summer-Analyst-Program-Americas/en-GB)| Various| Summer Analyst Program Note: Requires CodeVue(Programming Test+Video recording) submission up to 96 hours after application submission. |
|[Bank of America](https://bankcampuscareers.tal.net/vx/brand-4/candidate/so/pm/1/pl/1/opp/7140-Global-Technology-Summer-Analyst-Program-2022/en-GB)| Various| Global Technology Summer Analyst Program |
|[Two Sigma](https://careers.twosigma.com/careers/JobDetail?jobId=8471) | Houston, NYC | SWE Internship and Quant Research roles. | 
|[Cigna](https://jobs.cigna.com/us/en/job/21012002/Cigna-Technology-Early-Career-Development-Program-TECDP-Summer-Intern-2022-Evergreen) | Various | Application Developer, Infrastructure Engineer, Network Engineer and other Intern positions are available. The internship is open only to individuals who are eligible for employment in the United States and who would not require visa sponsorship now or in the future. | 
|[Bracebridge Capital](https://phh.tbe.taleo.net/phh02/ats/careers/v2/viewRequisition?org=BRACEBRIDGE_CAPITAL&cws=41&rid=246) | Boston, MA | Investment Analyst position is available. |
|[Federated Insurance](https://careers-federatedinsurance.icims.com/jobs/3098/it-systems-developer-intern---summer-2022/job?mode=job&iis=SOURCE&iisn=LinkedIn&mobile=false&width=1887&height=500&bga=true&needsRedirect=false&jan1offset=120&jun1offset=180) | Owatonna, MN | IT-Systems Developer Intern position is available. | 
|[US Ventures](https://usventure.wd1.myworkdayjobs.com/USVExternal/job/WI---Green-Bay/Software-Engineering-Intern_REQ-007655) | Green Bay, WI | |
| [Amazon/AWS](https://www.amazon.jobs/en/search?base_query=Summer+2022&loc_query=&latitude=&longitude=&loc_group_id=&invalid_location=false&country=&city=&region=&county=) | Various | [Software Development Engineer](https://www.amazon.jobs/en/jobs/1557929/software-development-engineer-internship-summer-2022-us), [Cloud Support Associate](https://www.amazon.jobs/en/jobs/1608042/cloud-support-associate-intern-summer-2022-us), [Assoc Customer Solutions Manager](https://www.amazon.jobs/en/jobs/1609945/assoc-customer-solutions-manager-intern-summer-2022-us), [Quality Assurance Engineer](https://www.amazon.jobs/en/jobs/1628670/quality-assurance-engineer-internship-summer-2022-us), [Big Data SDE](https://www.amazon.jobs/en/jobs/1673627/summer-2022-software-development-engineer-intern-big-data) and other Intern positions are available. |
|[Palantir](https://jobs.lever.co/palantir?commitment=Internship)| Various | [Forward Deployed Software Engineer](https://jobs.lever.co/palantir/e6ff8bf2-135e-474d-ad37-24f490ae1dd2), [Software Engineer](https://jobs.lever.co/palantir/bdcfb29f-4f27-42de-933f-7f83a359b9f0), [Palantir Path](https://jobs.lever.co/palantir/667ad245-0eb8-44da-b29c-791c2fa081d3) Intern positions are available. |
|[Tableau](https://salesforce.wd1.myworkdayjobs.com/en-US/Tableau/job/Washington---Seattle/Summer-2022-Intern---Tableau-Software-Engineer_JR103736) | Seattle, Austin, Palo Alto, SF | |
|[McKinsey](https://www.mckinsey.com/careers/search-jobs/jobs/analystintern-softwareengineerdataengineerdatascientist-campusstudents-41875) | Boston, Chicago, New Jersey, New York City, San Francisco | Analyst Intern - Software Engineer / Data Engineer / Data Scientist |
|[Nvidia](https://nvidia.wd5.myworkdayjobs.com/en-US/NVIDIAExternalCareerSite/job/US-MI-Remote/High-Performance-Computing-Engineer-Intern---Summer-2022_JR1943862-2?source=jobboardlinkedin) | US, MI, Remote | Search `2022` for more positions |
|[Cisco](https://jobs.cisco.com/jobs/SearchJobs/Summer%202022) | Chicago, IL; San Francisco, CA | [Network Support Engineer](https://jobs.cisco.com/jobs/ProjectDetail/Network-Support-Engineer-Intern-Summer-2022-Internship-Bachelors-Meraki/1339621?source=LinkedIn), [Full Stack Engineer](https://jobs.cisco.com/jobs/ProjectDetail/Full-Stack-Engineer-Summer-2022-Internship-Bachelors-Meraki/1339633?source=LinkedIn), [Product Software Engineer](https://jobs.cisco.com/jobs/ProjectDetail/Product-Software-Engineer-Summer-2022-Internship-Meraki/1339636?source=LinkedIn) Intern positions are available. |
|[Tower Research Capital](https://www.tower-research.com/open-positions) | Chicago, NYC | Quant Intern positions are available. | 
|[Jane Street](https://www.janestreet.com/join-jane-street/position/5416966002/) | NYC | Software Engineer | 
|[PayPal](https://jobsearch.paypal-corp.com/en-US/search?keywords=intern&facetcountry=us&location=&facetcategory=internship) | Various | Software Engineer Intern, Product Manager Intern, Product Manager MBA Intern, Risk Management Intern, Finance & Accounting Intern, Data Analyst Intern positions are available. Must reside in the U.S. during the Summer internship program and must be able to obtain authorization to work in the U.S. for the summer. | 
|[Barclays](https://search.jobs.barclays/search-jobs/Summer%202022/United%20States/22545/1/2/6252001/39x76/-98x5/0/2) | Various | QA, Developer Analyst, Data Analytics and other Intern positions are available. Some positions require unrestricted U.S. work authorization. | 
|[Lenovo](https://jobs.lenovo.com/en_US/careers/SearchJobs/Summer%202022?8635=%5B488%5D&8635_format=3279&listFilterMode=1&jobRecordsPerPage=10&) | Various | Server Hardware Development, Software Development and other Intern positions are available. | 
|[Belvedere Trading](http://www.belvederetrading.com/jobs/) | Chicago | Software Engineer Intern (Summer and Winter), Junior Hybrid Trader Intern and Junior Trader intern positions are available. | 
|[Raymond Corporation](https://recruiting.adp.com/srccar/public/nghome.guid?c=1127807&d=ExternalCareerSite&prc=RMPOD1#/) | Greene, NY | Telematics, Embedded Systems and other Co-op positions are available. Spring Co-op positions are available too. | 
|[DRW](https://drw.com/careers/job/1829227) | Chicago | |
|[Oracle](https://eeho.fa.us2.oraclecloud.com/hcmUI/CandidateExperience/en/sites/CX_1/job/102463/?utm_medium=jobshare) | Various | More positions [here](https://eeho.fa.us2.oraclecloud.com/hcmUI/CandidateExperience/en/sites/CX_1/requisitions?keyword=Student%20%252F%20Intern&location=United%20States&locationId=300000000149325&locationLevel=country). Must be currently living in Bozeman, Montana or surrounding areas. |
|[Citadel Securities](https://www.citadelsecurities.com/careers/details/software-engineer-intern-us) | Chicago, NYC | |
|[Microsoft](https://careers.microsoft.com/students/us/en/job/1085294/Software-Engineering-Intern-Opportunities) | Various |
|[Aldridge Electric](https://aldridge.csod.com/ux/ats/careersite/9/home?c=aldridge) | Libertyville, IL | [IT](https://aldridge.csod.com/ux/ats/careersite/9/home/requisition/553?c=aldridge), [Developer](https://aldridge.csod.com/ux/ats/careersite/9/home/requisition/550?c=aldridge), [Agile](https://aldridge.csod.com/ux/ats/careersite/9/home/requisition/549?c=aldridge) Intern positions are available. |
|[VMware](https://careers.vmware.com/internships/jobs/R2115680?lang=en-us) | Various | Intern - Member of Technical Staff - Software Engineering. |
|[Fifth Third Bank](https://fifththird.wd5.myworkdayjobs.com/en-US/53careers/job/Cincinnati-OH/IT-Leadership-Program---Summer-2022---Cincinnati_R21485?source=LinkedIn) | Cincinnati, OH | IT Leadership Program. |
|[Red Ventures](https://careers.redventures.com/positions.html?team=college&office=&brand=) | Various | Various Positions related to Software Engineer, Business Analyst Internships |
|[Prudential Financial](https://prudential.eightfold.ai/careers?query=2022&domain=prudential.com&pid=7785614&hl=en) | Newark, NJ | [Coding & Software Development](https://prudential.eightfold.ai/careers?pid=7768293&query=2022&domain=prudential.com&hl=en), [IT](https://prudential.eightfold.ai/careers?pid=7769005&query=2022&domain=prudential.com), [Data & Business Analyst](https://prudential.eightfold.ai/careers?pid=7771140&query=2022&domain=prudential.com&hl=en) Intern positions are available. Successful candidates must possess the requisite US employment authorization to be eligible for consideration. |
|[Pimco](https://careers.pimco.com/careers/FolderDetail/2022-Summer-Tech-Intern-Software-Engineering/30309) | Austin, TX and Newport Beach, CA | | 
|<del>Collins Aerospace</del> |  | **Closed** |
|[IMC](https://careers.imc.com/us/en/c/internships-jobs) | Chicago, IL | SWE and Quant Roles available. |
|[Dick's Sporting Goods](https://www.dickssportinggoods.jobs/jobs/13316339/2022-corporate-internships-training-programs-pre-application-coraopolis-pa/?src=11663) | Coraopolis, PA | Interest form for SWE roles. |
|[Citi Bank](https://jobs.citi.com/job/-/-/287/9929719696) | New York City, NY | Quantitative Analysis | Requires unrestricted U.S. work authorization. |
|<del> Conagra Brands</del> |  | **Closed** |
|[P&G](https://www.pgcareers.com/search-jobs?k=Intern&ascf=[{%27key%27:%27custom_fields.Language%27,%27value%27:%27English%27},]&alp=6252001&alt=2) | Various | Software Engineer/Data Engineer, IT Analytics and Insights and other Intern positions are available. |
|<del>Raytheon Technologies</del>|Cedar Rapids, IA| **Closed** |
|[RSM](https://jobs.rsmus.com/ListJobs?Keyword=Summer+2022) | Various | [Technology - Business Apps](https://jobs.rsmus.com/ShowJob/JobId/498233/2022SummerConsultingInternTechnologyBusinessAppsNAV), [Data & Analytics Business Intelligence](https://jobs.rsmus.com/ShowJob/JobId/499037/2022SummerConsultingInternTechnologyDataAnalyticsBusinessIntelligence), [Application Development - NetSuite](https://jobs.rsmus.com/ShowJob/JobId/508905/2022SummerConsultingInternApplicationDevelopmentNetSuite) and other Intern positions are available. |
|[Freddie Mac](https://careers.freddiemac.com/us/en/job/JR3553/Computer-Science-Intern-Summer-2022) |  McLean, VA | Computer Science Intern position is available. |
|[Nestle](https://nestleusa.taleo.net/careersection/5/jobdetail.ftl?job=21005338&src=SNS-102) | Arlington, VA | Data Science Intern position is available. |
|<del>Uber</del> | San Francisco, CA | **Closed** |
|[L3Harris Technologies](https://careers.l3harris.com/job/greenville/software-engineering-intern-co-op-greenville-tx-summer-fall-co-op-and-summer-internship-2022/4832/11663221136) | Greenville, TX | SWE Intern position is available. Summer/Fall Co Op is also available. Please be aware many of our positions require the ability to obtain a security clearance. In addition, applicants who accept a conditional offer of employment may be subject to government security investigation(s) and must meet eligibility requirements for access to classified information. |
|[PEAK6](http://careers.peak6.com/jobs/campus/chicago-il-united-states/software-engineering-internship-for-women-summer-2022/3343572)| Chicago, IL | Software Engineering Internship for Women. |
| [Citrix](https://citrix.wd1.myworkdayjobs.com/en-US/CitrixCareers/job/Software-Engineer-Intern---Summer-2022_R27641) | Various | Software Engineer Intern position is available. |
|[Qualtrics](https://www.qualtrics.com/careers/us/en/job/600473/Software-Development-Engineer-in-Test-Summer-Intern) | Seattle, WA; Provo, UT | [Software Development Engineer in Test](https://www.qualtrics.com/careers/us/en/job/600473/Software-Development-Engineer-in-Test-Summer-Intern), [Software Test Engineer](https://www.qualtrics.com/careers/us/en/job/2271786/Software-Test-Engineer-Intern) and other Intern positions are available. Must be legally authorized to work in job location without Qualtrics sponsorship now or in the future. |
|[Virtu Financial](https://boards.greenhouse.io/virtu/jobs/5432329002) | NYC | Developer Intern position is available. |
|[Applied Intuition](https://jobs.lever.co/applied/c22805d5-2006-4867-bb32-671951b17206) | SF | |
|[MathWorks](https://www.mathworks.com/company/jobs/opportunities/search?%3Fjob_type_id%255b%255d=1755&posting_org_id%5B%5D=1&posting_team_id%5B%5D=18&posting_team_id%5B%5D=22&posting_team_id%5B%5D=21&posting_team_id%5B%5D=20&job_type_id%5B%5D=1755) | Natick, MA | |
| <del>Redfin</del> | Seattle, WA | **Closed** |
|[Quantco](https://jobs.lever.co/quantco-/d3f46e52-c120-4b25-aee6-bc743daaf6d7?lever-origin=applied&lever-source%5B%5D=GitHub) | Global | |
|[Virgin Orbit](https://careers-virginorbit.icims.com/jobs/6289/2022-summer-internship---multiple-departments/job?mobile=false&width=1168&height=500&bga=true&needsRedirect=false&jan1offset=-480&jun1offset=-420) | Long Beach, CA | Applicant must be a U.S. citizen, lawful permanent resident of the U.S., protected individual as defined by ITAR (22 CFR §120.15) or eligible to obtain the required authorizations from the U.S. Department of State. |
|[Crestron](https://careers-crestron.icims.com/jobs/6959/intern---summer-2022-%28all-departments%29/job) | Rockleigh, NJ, NY, Plano, TX | |
|[JP Morgan](https://jpmc.fa.oraclecloud.com/hcmUI/CandidateExperience/en/sites/CX_1001/job/210139653) | Various | More positions [here](https://jpmc.fa.oraclecloud.com/hcmUI/CandidateExperience/en/sites/CX_1001/requisitions?keyword=2022&location=United%20States&locationId=300000000289738&locationLevel=country)|
|[Dropbox](https://www.dropbox.com/jobs/listing/3335410) | Remote | |
|[Cargill](https://careers.cargill.com/search-jobs/Summer%202022/United%20States/23251/1/2/6252001/39x76/-98x5/50/2) | Wayzata, Hopkins, MN | [Software Engineering Intern](https://careers.cargill.com/job/hopkins/software-engineering-internship-summer-2022/23251/12058424688), [Trading Data & Analytics](https://careers.cargill.com/job/wayzata/trading-data-and-analytics-intern-summer-2022/23251/11677499248), [Trading Technology](https://careers.cargill.com/job/hopkins/trading-technology-internship-summer-2022/23251/11677499280) Intern positions. Must have a right to work in the U.S. that is not based solely on possession of a student visa or a visa sponsored by a third-party employer. |
|[Johnson Controls](https://johnsoncontrols.referrals.selectminds.com/jobs/software-engineer-graduate-intern-121188) | Irvine, CA | Currently Enrolled in a graduate degree program or a senior in an undergraduate program. |
|[HubSpot](https://www.hubspot.com/careers/jobs/2319369) | Remote | |
|[Clever](https://clever.com/about/careers/detail?gh_jid=6194) | San Francisco, CA; Remote in US | Software Engineering Intern |
|[Robinhood](https://robinhood.com/us/en/careers/openings/) | Menlo Park, CA | [Android Engineer](https://robinhood.com/us/en/careers/openings/?gh_jid=3335146), [Backend Engineer](https://robinhood.com/us/en/careers/openings/?gh_jid=3339166), [Data Scientist, Analytics](https://robinhood.com/us/en/careers/openings/?gh_jid=3335157) and other Intern positions are available. Winter and Fall internships are available too! |
|[Jina AI](https://jobs.lever.co/jina-ai?commitment=Internship) | Remote | [Open Source Evangelist](https://jobs.lever.co/jina-ai/09706cea-24db-4636-966b-756ede597229)|
| <del>TomTom</del> | | **Closed** |
|[Walmart](https://walmart.wd5.myworkdayjobs.com/en-US/WalmartExternal/job/US-AR-BENTONVILLE-Home-Office-ISD-Office---DGTC/XMLNAME-2022-Summer-Intern--Software-Engineer-II_R-682495)| Various | [Data Engineer III](https://walmart.wd5.myworkdayjobs.com/en-US/WalmartExternal/job/US-AR-BENTONVILLE-Home-Office-ISD-Office---DGTC/XMLNAME-2022-Summer-Intern--Data-Engineer-III_R-685463), [Software Engineer III](https://walmart.wd5.myworkdayjobs.com/en-US/WalmartExternal/job/US-AR-BENTONVILLE-Home-Office-ISD-Office---DGTC/XMLNAME-2022-Summer-Intern--Software-Engineer-III_R-682538), [Software Engineer II](https://walmart.wd5.myworkdayjobs.com/en-US/WalmartExternal/job/US-AR-BENTONVILLE-Home-Office-ISD-Office---DGTC/XMLNAME-2022-Summer-Intern--Software-Engineer-II_R-682495) Intern positions are available. |
|[Duolingo](https://boards.greenhouse.io/duolingo/jobs/5422890002?gh_src=977bb0612us) | Pittsburgh, PA | Software Engineering Intern |
|[Nuro.ai](https://www.nuro.ai/careersitem?gh_jid=3356175) | Mountain View, CA | Software Engineer Intern |
|[Capital One](https://campus.capitalone.com/job/mclean/technology-internship-program-summer-2022/1786/19643592) | Various | [Master's Data Science Internship](https://campus.capitalone.com/job/-/-/1786/19642559) | 
 |[Hyperscience](https://jobs.lever.co/hyperscience/c136b270-1682-4ac7-82d8-83992b596d6c) | NYC | Software Engineering Intern, [Machine Learning Intern](https://jobs.lever.co/hyperscience/0d9aff24-1f5c-4477-848b-e0366ebaff44) Note: Visa sponsorship is not available. |
| [Jump Trading LLC](https://www.jumptrading.com/apply.html?gh_jid=2939637) | Chicago, IL | Software Engineer Intern |
| <del>Cox Automotive</del> | | **Closed** |
|[IBM](https://www.ibm.com/us-en/employment/entrylevel/#jobs?%23jobs=&job-category=Software%2520Development%2520%2526%2520Support&experience=Intern) | Various | Various positions |
|[Affirm](https://boards.greenhouse.io/affirm/jobs/4650433003?gh_src=689c81d53us)| Remote | Software Engineering Intern |
|[Okta](https://www.okta.com/company/careers/engineering/software-engineer-intern-us-and-canada-3338724/)| San Francisco, San Jose, CA; Bellevue, WA | Software Engineer Intern | 
|[Pearson](https://pearson.jobs/usa/jobs/?q=Intern)| Durham, NC; San Antonio, TX | Software Engineer Intern. Different technology areas are available. |
|[Commerce Bank](https://commercebank.wd1.myworkdayjobs.com/en-US/CommerceJobs/job/MO---Kansas-City-DowntownPlaza---Kansas-City---KC-Downtown-Trust-Building-922-Walnut-64106/Software-Development-Intern---Summer-2022_28788) | Kansas City, MO | Software Development Intern. Interns must be eligible to work in the United States without sponsorship. |
|[Garmin](https://careers-us.garmin.com/us/en/internship-jobs) | Olathe, KS | [Software Engineer Intern - Embedded](https://careers-us.garmin.com/us/en/job/21001ET/Software-Engineer-Intern-Embedded-HQ-Olathe-KS), [Software Engineer Intern - Mobile](https://careers-us.garmin.com/us/en/job/21001G1/Software-Engineer-Intern-Mobile-HQ-Olathe-KS), [Software Engineer Intern - Web Development/DevOps](https://careers-us.garmin.com/us/en/job/21001G0/Software-Engineer-Intern-Web-Development-DevOps-HQ-Olathe-KS) Intern positions are available. |
|[Medtronic](https://jobs.medtronic.com/jobs/search/106431002) | Various | [Computer Science Intern](https://jobs.medtronic.com/jobs/computer-science-summer-2022-intern-%E2%80%93-undergraduate-103075), [Computer Engineering Intern](https://jobs.medtronic.com/jobs/computer-engineering-summer-2022-intern-%E2%80%93-undergraduate-103074). Must be legally authorized to work in the U.S. on a full-time basis and don't require sponsorship in the future for an employment visa. |
|[Aechelon Technology](https://jobs.lever.co/aechelon/0d491d1a-4e50-4380-950c-41eef676acda/apply) | Overland Park, KS | Software Engineer Intern. Must be legally authorized to work in the U.S. on a full-time basis and don't require sponsorship in the future for an employment visa. |
|[Stripe](https://stripe.com/jobs/listing/software-engineering-intern/3368543) | San Francisco, Seattle, New York City | Software Engineer Intern |
|[UnitedHealth Group](https://careers.unitedhealthgroup.com/job-search-results/?level[]=Student%20Internships) | La Crosse, Wisconsin | Software Engineer Intern, IT Intern. Must be eligible to work in the U.S. without company sponsorship, now or in the future. |
|[SAP](https://jobs.sap.com/job/Palo-Alto-SAP-iXp-Intern-Software-Development-Summer-2022-CA-94304/702066001) | Various, virtual, in-person | Software Development Intern |
|[Samsara](https://boards.greenhouse.io/samsara/jobs/3328844) | San Francisco, CA; Atlanta, GA | Software Engineering Intern |
|[Datadog](https://www.datadoghq.com/careers/detail/?gh_jid=3339295&gh_src=8363eca61) | Boston, Madrid, New York, Paris | Software Engineering Intern |
|[Benchling](https://www.benchling.com/careers/?gh_jid=3248475&gh_src=48bb7f6c1us) | San Francisco, CA | Software Engineer Intern |
|[Quora](https://boards.greenhouse.io/quora/jobs/5438520002) | Remote | Software Engineer Intern, [Maching Learning Intern](https://boards.greenhouse.io/quora/jobs/5451810002),[Data Scientist Intern](https://boards.greenhouse.io/quora/jobs/5438708002) |
|[Air Products](https://sjobs.brassring.com/TGnewUI/Search/home/HomeWithPreLoad?partnerid=25091&siteid=5105&PageType=JobDetails&jobid=721744#jobDetails=721744_5105) | Allentown, PA | SUMMER INTERN - DIGITAL TECHNOLOGY / IT SPECIALIST |
|[Truera](https://truera.talentify.io/job/software-engineer-intern-redwood-city-california-truera-d5338d3d-f480-464f-a351-40f4c49b4177?utm_source=linkedin_organic&utm_medium=Xml&tdd=dDEsaDM1LGo3cGY1cCxlcHJvNjEwZDNhMmE1ZWZmMDUzODk1MTUxMg) | Redwood, CA | Software Engineer Intern, [Machine Learning Intern](https://truera.talentify.io/job/machine-learning-intern-bellevue-washington-truera-44c2f914-b13e-4512-839e-d9204e172570?utm_source=linkedin_organic&utm_medium=Xml&tdd=dDEsaDM1LGo3cGY1YSxlcHJvNjEwZDNhMmE1ZWZmMDUzODk1MTUxMg) |
|[TD Banks](https://jobs.td.com/en/job/13581186/2022-summer-analyst-software-engineer-new-york-ny/) | New York | Software Engineer Intern. Must be a U.S. Citizen. |
|[Neocis](https://www.neocis.com/careers/?gnk=job&gni=8a7887a87acffd16017b30a8f2a86cac) | Miami, FL | Software Engineering Intern |
|[Convoy](https://jobs.lever.co/convoy/27c772ba-2da3-4854-bb74-94f94eeb8d2f) | Seattle, WA | Software Engineer Intern |
|[Visa](https://jobs.smartrecruiters.com/Visa/743999765849108-undergrad-intern-technology-multiple-locations?trid=623f64f4-c657-499b-989f-16ab0ccee0d9)| Foster City, CA; San Francisco, CA; Palo Alto, CA; Ashburn, VA; Bellevue, WA; Austin, TX; Highlands Ranch, CO; Atlanta, GA | [Masters/PhD Intern - Technology](https://jobs.smartrecruiters.com/Visa/743999765850221-masters-phd-intern-technology-multiple-locations) |
|[Anduril](https://jobs.lever.co/anduril/d15840b6-081b-4d4c-95ed-008d681b4f7f) | Seattle, WA | Software Engineering Intern, US Citizen only |
|[Verkada](https://jobs.lever.co/verkada) | San Mateo, CA | [Backend Software Engineering](https://jobs.lever.co/verkada/8b7f4818-9994-469a-a485-d12d273bff13), [Computer Vision Engineering](https://jobs.lever.co/verkada/857d9e45-626a-44c0-bc8c-4d80bf8dc641), [Embedded Software Engineering](https://jobs.lever.co/verkada/67d4b6d7-7a59-4c8a-a411-d484e0f79e68) and other Intern positions are available. Winter internships are available too. |
|[Steelcase](https://careers.steelcase.com/careers/FolderDetail/Software-Development-Intern/3892) | East Windsor, CT | Software Development Intern |
|[Kapwing](https://jobs.lever.co/kapwing/0e525c6e-9287-4621-9487-0d658e432d1d) | San Francisco, CA | Full-Stack Software Engineering Intern, Undergrad only |
|[F5 Network](https://f5.recsolu.com/jobs/n2w62aZ-ProSaIPCmlgSMA) | Seattle, WA | Software Engineering Intern |
|[Wabtec](https://wabtec.wd1.myworkdayjobs.com/wabtec_careers/10/refreshFacet/318c8bb6f553100021d223d9780d30be) | Various | LEAD Information Technology Intern, Engineering Intern |
|[Crown Equipment Corporation](https://us-careers.crown.com/job/New-Bremen-Software-Development-Co-Op-Fall-2021-1-OH-45869/776092500/) | New Bremen, OH | Software Development Co-Op |
|[Lyft](https://www.lyft.com/careers#openings?search=intern) | New York, NY; Seattle, WA; San Francisco, CA | Search `"Intern"` - Software Engineer Intern, Frontend; Software Engineer Intern, Generalist. |
|[Johnson & Johnson](https://jobs.jnj.com/jobs?keywords=Summer%202022&sortBy=relevance&page=1&location=United%20States&woe=12&stretchUnit=MILES&stretch=10) | Various | [R&D](https://jobs.jnj.com/jobs/2105903794W?lang=en-us&previousLocale=en-US), [Technology](https://jobs.jnj.com/jobs/2105956194W?lang=en-us&previousLocale=en-US) Intern positions are available. Candidates must be legally authorized to work in the U.S. and must not require sponsorship for employment visa status now, or in the future. |
|[3M](https://3m.wd1.myworkdayjobs.com/en-US/Search/job/US-Minnesota-Maplewood/Internship---Undergraduate-Data-Science---Engineering-Intern_R01050492-1) | Maplewood, MN | Undergraduate Data Science & Engineering Intern, [Graduate Data Science & Engineering Intern](https://3m.wd1.myworkdayjobs.com/en-US/Search/job/US-Minnesota-Maplewood/Internship---Graduate-Data-Science---Engineering-Intern_R01050459-1). Some positions require candidate to be legally authorized to work in country of employment without sponsorship for employment visa status (e.g., H1B status). |
|[Twitch](https://boards.greenhouse.io/twitch/jobs/5471047002) | San Francisco, CA | Engineering Intern (undergrads graduating in 2023/24 only) |
|[Verisk](https://jobs.smartrecruiters.com/Verisk/743999766697992-data-science-internship-2022-summer-internship-program-cr-) | Jersey City, NJ; White Plains, NY; Boston, MA; Lehi, UT | Data Science Intern |
|[Snackpass](https://boards.greenhouse.io/snackpass/jobs/4088786004) | New York, San Francisco, Los Angeles, or remote | Data Engineer Intern |
|[Roblox](https://corp.roblox.com/careers/listing/?gh_jid=3376216)| Software Engineer Intern
|[Formlabs](https://careers.formlabs.com/internships/#job-listings) | Somerville, MA | Desktop SWE Intern, Embedded SWE Intern, Python SWE Intern and Web Developer Intern positions are available |
|[Peraton](https://careers.peraton.com/job-details/13556879/systems-software-engineering-intern-chantilly-va/#job-description) | Chantilly, VA | Systems/Software Engineering Intern. Candidates must be legally authorized to work in the U.S. and must not require sponsorship for employment visa status now, or in the future. |
<<<<<<< HEAD
|[Appian Corp](https://boards.greenhouse.io/appian/jobs/3359486) | McLean, Virginia | Software Engineer Intern, for undergrad student only |
=======
|[Figma](https://jobs.lever.co/figma/76c46a06-91fd-4792-8907-9fe42aff1f26) |  San Francisco, CA and New York, NY | Software Engineer Intern (2022). |
>>>>>>> 84d351b4

**We love our contributors ❤️❤️** 

Fill [this form](https://bit.ly/3d5O76c) or make a [pull request](https://github.com/susam/gitpr#create-pull-request) to help contribute.
* [GintasS](https://github.com/gintass)
* [zhixiangteoh](https://github.com/zhixiangteoh)
* [CDFalcon](https://github.com/CDFalcon)
* [Carlwasinfected](https://github.com/Carlwasinfected)
* [jessicatweneboah](https://github.com/jessicatweneboah)
* [ksapru](https://github.com/ksapru)
* [petecao](https://github.com/petecao)
* [MetricVoid](https://github.com/MetricVoid)
* [frankhee](https://github.com/frankhee)
* [kstonekuan](https://github.com/kstonekuan)
* [itscrystalli](https://github.com/itscrystalli)
* [LeonSo7](https://github.com/LeonSo7)
* [deltaprophet](https://github.com/deltaprophet)
* [dragon-girl88](https://github.com/dragon-girl88)
* [jameszhang-a](https://github.com/jameszhang-a)
* [jeffless](https://github.com/jeffless)
* [Aults](https://github.com/Aults)
* [EParmar18](https://github.com/EParmar18)
* [nguyenm2151](https://github.com/nguyenm2151)
* [Lord-14](https://github.com/Lord-14)
* [christopherhui](https://github.com/christopherhui)
* [nihar-joshi](https://github.com/nihar-joshi)
* [owini](https://github.com/owini)
* [rkabita](https://github.com/rkabita)
* [logangeorge01](https://github.com/logangeorge01)
* [SeojinK1m](https://github.com/SeojinK1m)
* [enumcase](https://github.com/enumcase)
* [mghalayini](https://github.com/mghalayini)
* [ankasengupta](https://github.com/ankasengupta)
* [yiyangiliu](https://github.com/yiyangiliu)
* [monishshah18](https://github.com/monishshah18)
* [Josh0823](https://github.com/Josh0823)
* [HTian1997](https://github.com/HTian1997)
* [DeveloperRyan](https://www.github.com/developerryan)
* [Martje55555](https://github.com/Martje55555)
* [kvfp](https://github.com/kvfp)
* [ducdoan510](https://github.com/ducdoan510)
* [ZhiYingSun](https://github.com/ZhiYingSun)
* [rohantib](https://github.com/rohantib)
* [mgayatri77](https://github.com/mgayatri77)
* [scheng](https://github.com/scheng)

<|MERGE_RESOLUTION|>--- conflicted
+++ resolved
@@ -148,11 +148,8 @@
 |[Roblox](https://corp.roblox.com/careers/listing/?gh_jid=3376216)| Software Engineer Intern
 |[Formlabs](https://careers.formlabs.com/internships/#job-listings) | Somerville, MA | Desktop SWE Intern, Embedded SWE Intern, Python SWE Intern and Web Developer Intern positions are available |
 |[Peraton](https://careers.peraton.com/job-details/13556879/systems-software-engineering-intern-chantilly-va/#job-description) | Chantilly, VA | Systems/Software Engineering Intern. Candidates must be legally authorized to work in the U.S. and must not require sponsorship for employment visa status now, or in the future. |
-<<<<<<< HEAD
 |[Appian Corp](https://boards.greenhouse.io/appian/jobs/3359486) | McLean, Virginia | Software Engineer Intern, for undergrad student only |
-=======
 |[Figma](https://jobs.lever.co/figma/76c46a06-91fd-4792-8907-9fe42aff1f26) |  San Francisco, CA and New York, NY | Software Engineer Intern (2022). |
->>>>>>> 84d351b4
 
 **We love our contributors ❤️❤️** 
 
