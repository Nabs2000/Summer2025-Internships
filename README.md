--- conflicted
+++ resolved
@@ -60,13 +60,9 @@
 |[Tower Research Capital](https://www.tower-research.com/open-positions) | Chicago, NYC | Quant Intern positions are available. | 
 |[Jane Street](https://www.janestreet.com/join-jane-street/position/5281396002/) | NYC | Software Engineer | 
 |[PayPal](https://jobsearch.paypal-corp.com/en-US/search?keywords=intern&facetcountry=us&location=&facetcategory=internship) | Various | Software Engineer Intern, Product Manager Intern, Product Manager MBA Intern, Risk Management Intern, Finance & Accounting Intern, Data Analyst Intern positions are available. Must reside in the U.S. during the Summer internship program and must be able to obtain authorization to work in the U.S. for the summer. | 
-<<<<<<< HEAD
-|[Barclays](https://search.jobs.barclays/search-jobs/Summer%202022/United%20States/22545/1/2/6252001/39x76/-98x5/0/2) | Various | QA, Developer Analyst, Data Analytics and other Intern positions are available. Some positions require unrestricted U.S. work authorization. |
-|[Belvedere Trading](http://www.belvederetrading.com/jobs/) | Chicago | Software Engineer Intern (Summer and Winter), Junior Hybrid Trader Intern and Junior Trader intern positions are available. | 
-=======
 |[Barclays](https://search.jobs.barclays/search-jobs/Summer%202022/United%20States/22545/1/2/6252001/39x76/-98x5/0/2) | Various | QA, Developer Analyst, Data Analytics and other Intern positions are available. Some positions require unrestricted U.S. work authorization. | 
 |[Lenovo](https://jobs.lenovo.com/en_US/careers/SearchJobs/Summer%202022?8635=%5B488%5D&8635_format=3279&listFilterMode=1&jobRecordsPerPage=10&) | Various | Server Hardware Development, Software Development and other Intern positions are available. | 
->>>>>>> 28e5d173
+|[Belvedere Trading](http://www.belvederetrading.com/jobs/) | Chicago | Software Engineer Intern (Summer and Winter), Junior Hybrid Trader Intern and Junior Trader intern positions are available. | 
 
 **We love our contributors ❤️❤️** 
 
