--- conflicted
+++ resolved
@@ -62,8 +62,7 @@
 | [Optiver](https://www.optiver.com/working-at-optiver/career-opportunities/5674025002/)                                                                                       | Chicago, IL                          | Interest                                                                                                 |
 | [Procter & Gamble](https://www.pgcareers.com/job/cincinnati/information-technology-emerging-leaders-2023-internship-sophomore/936/12490612416)                                                                                                     | Cincinnati, OH                              | Information Technology
 | [Putnam Investments](https://putnam.referrals.selectminds.com/college/jobs/software-engineer-summer-internship-for-summer-2023-665) | Boston, MA  |
-| [SIG](https://careers.sig.com/job/6289/Trading-Intern-Summer-2023-Expression-of-Interest)                                                                                    | Philadelphia, PA                     | Quant Trading Expression of Interest                                                                     |
-| [Two Sigma](https://www.twosigma.com/careers/internships/)                                                                                    | New York, NY                     | Quant Research                                                               |
+| [SIG](https://careers.sig.com/job/6289/Trading-Intern-Summer-2023-Expression-of-Interest)                                                                                    | Philadelphia, PA                     | Quant Trading Expression of Interest                                                                     |                                                           |
 | [Volvo](https://xjobs.brassring.com/TGnewUI/Search/home/HomeWithPreLoad?PageType=JobDetails&partnerid=25079&siteid=5171&AReq=122435BR&codes=LinkedIn#jobDetails=731164_5171) | Flexible                             |                                                                                                          |
 | [Voloridge Investment Management](https://www.voloridge.com/join-our-team)| South Florida | Quant Hedge Fund: Quant, SWE, & Finance roles | 
 | [GE Appliances](https://careers.geappliances.com/jobs/8799376-summer-2023-information-technology-intern?bid=370&tm_company=44906&tm_event=view&tm_job=REQ-11837)      | Louisville, KY  | IT Intern    |                                                                                           |
@@ -72,12 +71,9 @@
 | [Microsoft](https://careers.microsoft.com/us/en/job/1374256/Neurodiversity-Hiring-Program-Intern-Opportunities-for-Students-Software-Engineer)	| Redmond, WA	| Neurodiversity Hiring Program Software Engineer	| 
 | [Cisco (Meraki)](https://jobs.cisco.com/jobs/ProjectDetail/Full-Stack-Software-Engineer-Intern-Summer-2023-Meraki/1368018?source=Cisco+Jobs+Career+Site&tags=CDC+SnNG+interview-tips) | San Francisco | Full Stack Software Engineer Intern |
 | [Amazon](https://www.amazon.jobs/en/jobs/2110678/software-development-engineer-internship-2023-us)                                                                           | Multiple Locations in United States                                | SDE Intern                                                                                                   |
-<<<<<<< HEAD
+| [Bessemer Fellowship Program](https://www.bvp.com/bessemer-fellows) | TBD  | Matching third year college students with tech companies |
 | [Intel](https://jobs.intel.com/ShowJob/Id/3462300/Undergrad-Software-Engineer-Intern)                                                                           | Hillsboro, OR                               | Undergrad SWE Intern                                                                                                 |
-| [Two Sigma](https://www.twosigma.com/careers/internships/)                                                                                    | New York, NY                     | Quant Research
-=======
-| [Bessemer Fellowship Program](https://www.bvp.com/bessemer-fellows) | TBD  | Matching third year college students with tech companies |
->>>>>>> f48c9d69
+| [Two Sigma](https://www.twosigma.com/careers/internships/)                                                                                    | New York, NY                     | Quant Research |
 
 
 ## We love our contributors ❤️❤️
