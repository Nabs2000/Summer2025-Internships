# Summer 2022 Tech Internships by Pitt CSC 🤿👩‍💻
Use this repo to share and keep track of software, tech, CS, PM, quant internships for Summer 2022. List maintained by [the Pitt Computer Science Club](https://pittcsc.org/)! 

 📈 For more tips on the internship process check out the [Zero to Offer program here](https://www.pittcs.wiki/zero-to-offer).  📈
 
🎓 Check out our New Grad repo [here](https://github.com/coderQuad/New-Grad-Positions-2022).

🤗 **Contribute by submitting a [pull request](https://github.com/susam/gitpr#create-pull-request) or [filling out this form](https://bit.ly/3d5O76c)!**  🤗

## The List 👔

| Name  |  Location |  Notes |
|---|---|-------------|
| [Hudson River Trading](https://www.hudsonrivertrading.com/careers/job/?gh_jid=3015374) | NYC, Chicago, London, Austin | SWE, [Algo Internship](https://www.hudsonrivertrading.com/careers/job/?gh_jid=3008603) |
| [Bridgewater Associates](https://boards.greenhouse.io/bridgewater89/jobs/4076389002) | Westport, CT | |
| [Credit Suisse](https://tas-creditsuisse.taleo.net/careersection/campus/moresearch.ftl) | Raleigh, NYC | Search `"2022 Americas Technology Summer Analyst Program"`|
| <del>BlackStone</del> | | **Closed** |
| [PWC](https://jobs.us.pwc.com/search-jobs/Summer%202022/United%20States/932/1/2/6252001/39x76/-98x5/25/2) | Various | [Technology Consulting](https://jobs.us.pwc.com/job/los-angeles/technology-consulting-intern-summer-2022/932/12073994960) Intern position is available. |
| [AQR](https://careers.aqr.com/jobs/department/university-jobs#/) | Greenwich, CT | Research, Portfolio Implementation |
| [Optiver](https://www.optiver.com/working-at-optiver/career-opportunities/?filter-level=internship) | Various | Positions in Software Engineering and Trading. Will not sponsor individuals for employment authorization for these job openings. |
| [Caterpillar](https://careers.caterpillar.com/en/jobs/job/r0000061559-2022-engineering-summer-intern/) | Illinois | The internship is open only to individuals who are eligible for employment in the United States and who would not require visa sponsorship now or in the future. |
|[Schneider Downs](https://schneiderdowns.csod.com/ats/careersite/JobDetails.aspx?id=474&site=4) | Pittsburgh, PA | IT Intern, Cybersecurity Intern. |
|[GE](https://jobs.gecareers.com/global/en/search-results) | Various | [GE Aviation Aviation Systems](https://jobs.gecareers.com/global/en/job/R3560419/GE-Aviation-Aviation-Systems-Intern-Summer-2022), [GE Gas Power Digital Technology](https://jobs.gecareers.com/global/en/job/R3558732/Gas-Power-Digital-Technology-Intern-2022) and other Intern positions are available. Some roles are restricted to U.S. persons only or those who are legally authorized to work in the United States. |
|[Second Order Effects](https://boards.greenhouse.io/soeffects/jobs/4311435003) | El Segundo, CA | Applicant must be a U.S. citizen or eligible to obtain the required authorizations from the U.S. Department of State. |
|[Morgan Stanley](https://morganstanley.tal.net/vx/lang-en-GB/mobile-0/brand-2/user-3168256/xf-a7aeef94da1e/candidate/so/pm/1/pl/1/opp/11401) | NYC | Technology Summer Analyst Program. Note: Requires HireVue submission up to 72 hours after application submission.  | 
|[Bessemer Ventures Fellowship](https://www.bvp.com/bessemer-fellows) | Various | |
| <del>Audible</del> | |  **Closed** |
|[KeyBank](https://keybank.wd5.myworkdayjobs.com/External_Career_Site/1/refreshFacet/318c8bb6f553100021d223d9780d30be?source=Keydotcom) | Various | [Enterprise Security](https://keybank.wd5.myworkdayjobs.com/en-US/External_Career_Site/job/Plymouth-Meeting-PA/Summer-2022-Key-Technology--Operations---Services--Internship--Enterprise-Security-Track-_R-755?source=Keydotcom), [Enterprise Payments](https://keybank.wd5.myworkdayjobs.com/en-US/External_Career_Site/job/Cleveland-OH/XMLNAME-2022-Enterprise-Payments-Summer--Intern_R-743?source=Keydotcom), [Technology](https://keybank.wd5.myworkdayjobs.com/en-US/External_Career_Site/job/Buffalo-NY/Summer-2022-Key-Technology--Operations---Services--Internship--Technology-Track-_R-751?source=Keydotcom) and other Intern positions are available. Some positions may NOT be eligible for employment visa sponsorship for non-U.S. citizens. |
|[General Motors](https://generalmotors.wd5.myworkdayjobs.com/Careers_GM/0/refreshFacet/318c8bb6f553100021d223d9780d30be)| Warren, MI | [Hardware Engineering](https://generalmotors.wd5.myworkdayjobs.com/en-US/Careers_GM/job/Warren-Michigan-United-States-of-America/Global-Product-Development---Hardware-Engineering-Internship-Program_JR-000045485), [Software Engineering](https://generalmotors.wd5.myworkdayjobs.com/en-US/Careers_GM/job/Warren-Michigan-United-States-of-America/Global-Product-Development---Software-Engineering-Internship-Program_JR-000045488) Intern positions are available. Please only apply if you do not need sponsorship to work in the United States now or in the future. We are unable to consider candidates who require sponsorship. |
|[Susquehanna (SIG)](https://careers.sig.com/job/5439/Software-Engineering-Internship-Program-Summer-2022) | Bala Cynwyd, PA | Software Engineering Internship. Visa sponsorship is available for this position. |
|[Five Rings](https://fiverings.avature.net/careers/SearchJobs/?splitLocationSearch_country=233&524=534&524_format=523&listFilterMode=1&folderRecordsPerPage=6&) | NYC | Software, Trading, Research Internships |
|[Akuna Capital](https://akunacapital.com/careers?&experience=intern&search_term=#careers) | Chicago, Boston | Software, Trading, Quant Internships. Legal authorization to work in the U.S. is required. |
|[D. E. Shaw](https://www.deshaw.com/careers/software-developer-intern-new-york-4239) | NYC | Software, Trading, Quant, System Internships |
|[Toyota Connected](https://www.toyotaconnected.com/job?gh_jid=4421992002&did=4040990002) | Plano, Texas | Software Engineering Summer Intern
|[Vanguard](https://www.vanguardjobs.com/job-search-results/?keyword=college%20to%20corporate&level[]=Student%20%26%20Recent%20Graduates) | Various | App Dev, Security & IT internships
|[Salesforce](https://salesforce.wd1.myworkdayjobs.com/en-US/Futureforce_Internships/job/California---San-Francisco/Summer-2022-Intern---Software-Engineer_JR100559?d=cta-summer-view-sjb-1)| Various | Software Engineering Intern. |
|[RBC Capital Markets](https://jobs.rbc.com/ca/en/job/RBCAA0088327043EXTERNALENCA/2022-Technology-Summer-Analyst-Program) | NYC | |
|[Arrowstreet Capital](https://arrowstreetcapital.wd5.myworkdayjobs.com/Arrowstreet/0/refreshFacet/318c8bb6f553100021d223d9780d30be) | Boston, MA | Quant | 
|[Asana](https://boards.greenhouse.io/earlycareerprograms/jobs/3198333) | San Francisco, CA | SWE Internship | 
| <del>Target</del> | | **Closed** |
|[BNP Paribas](https://bnppus.tal.net/vx/lang-en-GB/mobile-0/appcentre-1/brand-4/xf-e138f59a0427/candidate/so/pm/1/pl/2/opp/489-2022-Summer-Analyst-Internship-Technology/en-GB) | Various | Other positions [here](https://bnppus.tal.net/vx/lang-en-GB/mobile-0/appcentre-ext/brand-4/xf-5db317b8ad85/candidate/jobboard/vacancy/2/adv/?ftq=2022) |
|[MealMe](https://www.mealme.ai/software-internship) | Not displayed | See positions [here](https://www.mealme.ai/careers) |
|[Apple](https://jobs.apple.com/en-us/details/200253195/software-engineering-internship?team=STDNT) | Cupertino, CA | |
|[Facebook](https://www.facebook.com/careers/v2/jobs/946116176191468/)| Various| SWE Internship/Co-op |
|[Goldman Sachs](https://www.goldmansachs.com/careers/students/programs/americas/summer-analyst-program.html)| Various| Summer Analyst Program |
|[BlackRock](https://blackrock.tal.net/vx/lang-en-GB/mobile-0/brand-3/xf-362ee664293b/candidate/so/pm/1/pl/1/opp/4821-Summer-Analyst-Program-Americas/en-GB)| Various| Summer Analyst Program Note: Requires CodeVue(Programming Test+Video recording) submission up to 96 hours after application submission. |
|[Bank of America](https://bankcampuscareers.tal.net/vx/brand-4/candidate/so/pm/1/pl/1/opp/7140-Global-Technology-Summer-Analyst-Program-2022/en-GB)| Various| Global Technology Summer Analyst Program |
|[Two Sigma](https://careers.twosigma.com/careers/JobDetail?jobId=8471) | Houston, NYC | SWE Internship and Quant Research roles. | 
|[Cigna](https://jobs.cigna.com/us/en/job/21012002/Cigna-Technology-Early-Career-Development-Program-TECDP-Summer-Intern-2022-Evergreen) | Various | Application Developer, Infrastructure Engineer, Network Engineer and other Intern positions are available. The internship is open only to individuals who are eligible for employment in the United States and who would not require visa sponsorship now or in the future. | 
|[Bracebridge Capital](https://phh.tbe.taleo.net/phh02/ats/careers/v2/viewRequisition?org=BRACEBRIDGE_CAPITAL&cws=41&rid=246) | Boston, MA | Investment Analyst position is available. |
|[Federated Insurance](https://careers-federatedinsurance.icims.com/jobs/3098/it-systems-developer-intern---summer-2022/job?mode=job&iis=SOURCE&iisn=LinkedIn&mobile=false&width=1887&height=500&bga=true&needsRedirect=false&jan1offset=120&jun1offset=180) | Owatonna, MN | IT-Systems Developer Intern position is available. | 
|[US Ventures](https://usventure.wd1.myworkdayjobs.com/USVExternal/job/WI---Green-Bay/Software-Engineering-Intern_REQ-007655) | Green Bay, WI | |
| [Amazon/AWS](https://www.amazon.jobs/en/search?base_query=Summer+2022&loc_query=&latitude=&longitude=&loc_group_id=&invalid_location=false&country=&city=&region=&county=) | Various | [Software Development Engineer](https://www.amazon.jobs/en/jobs/1557929/software-development-engineer-internship-summer-2022-us), [Cloud Support Associate](https://www.amazon.jobs/en/jobs/1608042/cloud-support-associate-intern-summer-2022-us), [Assoc Customer Solutions Manager](https://www.amazon.jobs/en/jobs/1609945/assoc-customer-solutions-manager-intern-summer-2022-us), [Quality Assurance Engineer](https://www.amazon.jobs/en/jobs/1628670/quality-assurance-engineer-internship-summer-2022-us), [Big Data SDE](https://www.amazon.jobs/en/jobs/1673627/summer-2022-software-development-engineer-intern-big-data) and other Intern positions are available. |
|[Palantir](https://jobs.lever.co/palantir?commitment=Internship)| Various | [Forward Deployed Software Engineer](https://jobs.lever.co/palantir/e6ff8bf2-135e-474d-ad37-24f490ae1dd2), [Software Engineer](https://jobs.lever.co/palantir/bdcfb29f-4f27-42de-933f-7f83a359b9f0), [Palantir Path](https://jobs.lever.co/palantir/667ad245-0eb8-44da-b29c-791c2fa081d3) Intern positions are available. |
|[Tableau](https://salesforce.wd1.myworkdayjobs.com/en-US/Tableau/job/Washington---Seattle/Summer-2022-Intern---Tableau-Software-Engineer_JR103736) | Seattle, Austin, Palo Alto, SF | |
|[McKinsey](https://www.mckinsey.com/careers/search-jobs/jobs/analystintern-softwareengineerdataengineerdatascientist-campusstudents-41875) | Boston, Chicago, New Jersey, New York City, San Francisco | Analyst Intern - Software Engineer / Data Engineer / Data Scientist |
|[Nvidia](https://nvidia.wd5.myworkdayjobs.com/en-US/NVIDIAExternalCareerSite/job/US-MI-Remote/High-Performance-Computing-Engineer-Intern---Summer-2022_JR1943862-2?source=jobboardlinkedin) | US, MI, Remote | Search `2022` for more positions |
|[Cisco](https://jobs.cisco.com/jobs/SearchJobs/Summer%202022) | Chicago, IL; San Francisco, CA | [Network Support Engineer](https://jobs.cisco.com/jobs/ProjectDetail/Network-Support-Engineer-Intern-Summer-2022-Internship-Bachelors-Meraki/1339621?source=LinkedIn), [Full Stack Engineer](https://jobs.cisco.com/jobs/ProjectDetail/Full-Stack-Engineer-Summer-2022-Internship-Bachelors-Meraki/1339633?source=LinkedIn), [Product Software Engineer](https://jobs.cisco.com/jobs/ProjectDetail/Product-Software-Engineer-Summer-2022-Internship-Meraki/1339636?source=LinkedIn) Intern positions are available. |
|[Tower Research Capital](https://www.tower-research.com/open-positions) | Chicago, NYC | Quant Intern positions are available. | 
|[Jane Street](https://www.janestreet.com/join-jane-street/position/5416966002/) | NYC | Software Engineer | 
|[PayPal](https://jobsearch.paypal-corp.com/en-US/search?keywords=intern&facetcountry=us&location=&facetcategory=internship) | Various | Software Engineer Intern, Product Manager Intern, Product Manager MBA Intern, Risk Management Intern, Finance & Accounting Intern, Data Analyst Intern positions are available. Must reside in the U.S. during the Summer internship program and must be able to obtain authorization to work in the U.S. for the summer. | 
|[Barclays](https://search.jobs.barclays/search-jobs/Summer%202022/United%20States/22545/1/2/6252001/39x76/-98x5/0/2) | Various | QA, Developer Analyst, Data Analytics and other Intern positions are available. Some positions require unrestricted U.S. work authorization. | 
|[Lenovo](https://jobs.lenovo.com/en_US/careers/SearchJobs/Summer%202022?8635=%5B488%5D&8635_format=3279&listFilterMode=1&jobRecordsPerPage=10&) | Various | Server Hardware Development, Software Development and other Intern positions are available. | 
|[Belvedere Trading](http://www.belvederetrading.com/jobs/) | Chicago | Software Engineer Intern (Summer and Winter), Junior Hybrid Trader Intern and Junior Trader intern positions are available. | 
|[Raymond Corporation](https://recruiting.adp.com/srccar/public/nghome.guid?c=1127807&d=ExternalCareerSite&prc=RMPOD1#/) | Greene, NY | Telematics, Embedded Systems and other Co-op positions are available. Spring Co-op positions are available too. | 
|[DRW](https://drw.com/careers/job/1829227) | Chicago | |
|[Oracle](https://eeho.fa.us2.oraclecloud.com/hcmUI/CandidateExperience/en/sites/CX_1/job/102463/?utm_medium=jobshare) | Various | More positions [here](https://eeho.fa.us2.oraclecloud.com/hcmUI/CandidateExperience/en/sites/CX_1/requisitions?keyword=Student%20%252F%20Intern&location=United%20States&locationId=300000000149325&locationLevel=country). Must be currently living in Bozeman, Montana or surrounding areas. |
|[Citadel Securities](https://www.citadelsecurities.com/careers/details/software-engineer-intern-us) | Chicago, NYC | |
|[Microsoft](https://careers.microsoft.com/students/us/en/job/1085294/Software-Engineering-Intern-Opportunities) | Various |
|[Aldridge Electric](https://aldridge.csod.com/ux/ats/careersite/9/home?c=aldridge) | Libertyville, IL | [IT](https://aldridge.csod.com/ux/ats/careersite/9/home/requisition/553?c=aldridge), [Developer](https://aldridge.csod.com/ux/ats/careersite/9/home/requisition/550?c=aldridge), [Agile](https://aldridge.csod.com/ux/ats/careersite/9/home/requisition/549?c=aldridge) Intern positions are available. |
|[VMware](https://careers.vmware.com/internships/jobs/R2115680?lang=en-us) | Various | Intern - Member of Technical Staff - Software Engineering. |
|[Fifth Third Bank](https://fifththird.wd5.myworkdayjobs.com/en-US/53careers/job/Cincinnati-OH/IT-Leadership-Program---Summer-2022---Cincinnati_R21485?source=LinkedIn) | Cincinnati, OH | IT Leadership Program. |
|[Red Ventures](https://careers.redventures.com/positions.html?team=college&office=&brand=) | Various | Various Positions related to Software Engineer, Business Analyst Internships |
|[Prudential Financial](https://prudential.eightfold.ai/careers?query=2022&domain=prudential.com&pid=7785614&hl=en) | Newark, NJ | [Coding & Software Development](https://prudential.eightfold.ai/careers?pid=7768293&query=2022&domain=prudential.com&hl=en), [IT](https://prudential.eightfold.ai/careers?pid=7769005&query=2022&domain=prudential.com), [Data & Business Analyst](https://prudential.eightfold.ai/careers?pid=7771140&query=2022&domain=prudential.com&hl=en) Intern positions are available. Successful candidates must possess the requisite US employment authorization to be eligible for consideration. |
|[Pimco](https://careers.pimco.com/careers/FolderDetail/2022-Summer-Tech-Intern-Software-Engineering/30309) | Austin, TX and Newport Beach, CA | | 
|<del>Collins Aerospace</del> |  | **Closed** |
|[IMC](https://careers.imc.com/us/en/c/internships-jobs) | Chicago, IL | SWE and Quant Roles available. |
|[Dick's Sporting Goods](https://www.dickssportinggoods.jobs/jobs/13316339/2022-corporate-internships-training-programs-pre-application-coraopolis-pa/?src=11663) | Coraopolis, PA | Interest form for SWE roles. |
|[Citi Bank](https://jobs.citi.com/job/-/-/287/9929719696) | New York City, NY | Quantitative Analysis | Requires unrestricted U.S. work authorization. |
|<del> Conagra Brands</del> |  | **Closed** |
|[P&G](https://www.pgcareers.com/search-jobs?k=Intern&ascf=[{%27key%27:%27custom_fields.Language%27,%27value%27:%27English%27},]&alp=6252001&alt=2) | Various | Software Engineer/Data Engineer, IT Analytics and Insights and other Intern positions are available. |
|<del>Raytheon Technologies</del>|Cedar Rapids, IA| **Closed** |
|[RSM](https://jobs.rsmus.com/ListJobs?Keyword=Summer+2022) | Various | [Technology - Business Apps](https://jobs.rsmus.com/ShowJob/JobId/498233/2022SummerConsultingInternTechnologyBusinessAppsNAV), [Data & Analytics Business Intelligence](https://jobs.rsmus.com/ShowJob/JobId/499037/2022SummerConsultingInternTechnologyDataAnalyticsBusinessIntelligence), [Application Development - NetSuite](https://jobs.rsmus.com/ShowJob/JobId/508905/2022SummerConsultingInternApplicationDevelopmentNetSuite) and other Intern positions are available. |
|[Freddie Mac](https://careers.freddiemac.com/us/en/job/JR3553/Computer-Science-Intern-Summer-2022) |  McLean, VA | Computer Science Intern position is available. |
|[Nestle](https://nestleusa.taleo.net/careersection/5/jobdetail.ftl?job=21005338&src=SNS-102) | Arlington, VA | Data Science Intern position is available. |
|<del>Uber</del> | San Francisco, CA | **Closed** |
|[L3Harris Technologies](https://careers.l3harris.com/job/greenville/software-engineering-intern-co-op-greenville-tx-summer-fall-co-op-and-summer-internship-2022/4832/11663221136) | Greenville, TX | SWE Intern position is available. Summer/Fall Co Op is also available. Please be aware many of our positions require the ability to obtain a security clearance. In addition, applicants who accept a conditional offer of employment may be subject to government security investigation(s) and must meet eligibility requirements for access to classified information. |
|[PEAK6](http://careers.peak6.com/jobs/campus/chicago-il-united-states/software-engineering-internship-for-women-summer-2022/3343572)| Chicago, IL | Software Engineering Internship for Women. |
| [Citrix](https://citrix.wd1.myworkdayjobs.com/en-US/CitrixCareers/job/Software-Engineer-Intern---Summer-2022_R27641) | Various | Software Engineer Intern position is available. |
|[Qualtrics](https://www.qualtrics.com/careers/us/en/job/600473/Software-Development-Engineer-in-Test-Summer-Intern) | Seattle, WA; Provo, UT | [Software Development Engineer in Test](https://www.qualtrics.com/careers/us/en/job/600473/Software-Development-Engineer-in-Test-Summer-Intern), [Software Test Engineer](https://www.qualtrics.com/careers/us/en/job/2271786/Software-Test-Engineer-Intern) and other Intern positions are available. Must be legally authorized to work in job location without Qualtrics sponsorship now or in the future. |
|[Virtu Financial](https://boards.greenhouse.io/virtu/jobs/5432329002) | NYC | Developer Intern position is available. |
|[Applied Intuition](https://jobs.lever.co/applied/c22805d5-2006-4867-bb32-671951b17206) | SF | |
|[MathWorks](https://www.mathworks.com/company/jobs/opportunities/search?%3Fjob_type_id%255b%255d=1755&posting_org_id%5B%5D=1&posting_team_id%5B%5D=18&posting_team_id%5B%5D=22&posting_team_id%5B%5D=21&posting_team_id%5B%5D=20&job_type_id%5B%5D=1755) | Natick, MA | |
| <del>Redfin</del> | Seattle, WA | **Closed** |
|[Quantco](https://jobs.lever.co/quantco-/d3f46e52-c120-4b25-aee6-bc743daaf6d7?lever-origin=applied&lever-source%5B%5D=GitHub) | Global | |
|[Virgin Orbit](https://careers-virginorbit.icims.com/jobs/6289/2022-summer-internship---multiple-departments/job?mobile=false&width=1168&height=500&bga=true&needsRedirect=false&jan1offset=-480&jun1offset=-420) | Long Beach, CA | Applicant must be a U.S. citizen, lawful permanent resident of the U.S., protected individual as defined by ITAR (22 CFR §120.15) or eligible to obtain the required authorizations from the U.S. Department of State. |
|[Crestron](https://careers-crestron.icims.com/jobs/6959/intern---summer-2022-%28all-departments%29/job) | Rockleigh, NJ, NY, Plano, TX | |
|[JP Morgan](https://jpmc.fa.oraclecloud.com/hcmUI/CandidateExperience/en/sites/CX_1001/job/210139653) | Various | More positions [here](https://jpmc.fa.oraclecloud.com/hcmUI/CandidateExperience/en/sites/CX_1001/requisitions?keyword=2022&location=United%20States&locationId=300000000289738&locationLevel=country)|
|[Dropbox](https://www.dropbox.com/jobs/listing/3335410) | Remote | |
|[Cargill](https://careers.cargill.com/search-jobs/Summer%202022/United%20States/23251/1/2/6252001/39x76/-98x5/50/2) | Wayzata, Hopkins, MN | [Software Engineering Intern](https://careers.cargill.com/job/hopkins/software-engineering-internship-summer-2022/23251/12058424688), [Trading Data & Analytics](https://careers.cargill.com/job/wayzata/trading-data-and-analytics-intern-summer-2022/23251/11677499248), [Trading Technology](https://careers.cargill.com/job/hopkins/trading-technology-internship-summer-2022/23251/11677499280) Intern positions. Must have a right to work in the U.S. that is not based solely on possession of a student visa or a visa sponsored by a third-party employer. |
|[Johnson Controls](https://johnsoncontrols.referrals.selectminds.com/jobs/software-engineer-graduate-intern-121188) | Irvine, CA | Currently Enrolled in a graduate degree program or a senior in an undergraduate program. |
|[HubSpot](https://www.hubspot.com/careers/jobs/2319369) | Remote | |
|[Clever](https://clever.com/about/careers/detail?gh_jid=6194) | San Francisco, CA; Remote in US | Software Engineering Intern |
|[Robinhood](https://robinhood.com/us/en/careers/openings/) | Menlo Park, CA | [Android Engineer](https://robinhood.com/us/en/careers/openings/?gh_jid=3335146), [Backend Engineer](https://robinhood.com/us/en/careers/openings/?gh_jid=3339166), [Data Scientist, Analytics](https://robinhood.com/us/en/careers/openings/?gh_jid=3335157) and other Intern positions are available. Winter and Fall internships are available too! |
|[Jina AI](https://jobs.lever.co/jina-ai?commitment=Internship) | Remote | [Open Source Evangelist](https://jobs.lever.co/jina-ai/09706cea-24db-4636-966b-756ede597229)|
| <del>TomTom</del> | | **Closed** |
|[Walmart](https://walmart.wd5.myworkdayjobs.com/en-US/WalmartExternal/job/US-AR-BENTONVILLE-Home-Office-ISD-Office---DGTC/XMLNAME-2022-Summer-Intern--Software-Engineer-II_R-682495)| Various | [Data Engineer III](https://walmart.wd5.myworkdayjobs.com/en-US/WalmartExternal/job/US-AR-BENTONVILLE-Home-Office-ISD-Office---DGTC/XMLNAME-2022-Summer-Intern--Data-Engineer-III_R-685463), [Software Engineer III](https://walmart.wd5.myworkdayjobs.com/en-US/WalmartExternal/job/US-AR-BENTONVILLE-Home-Office-ISD-Office---DGTC/XMLNAME-2022-Summer-Intern--Software-Engineer-III_R-682538), [Software Engineer II](https://walmart.wd5.myworkdayjobs.com/en-US/WalmartExternal/job/US-AR-BENTONVILLE-Home-Office-ISD-Office---DGTC/XMLNAME-2022-Summer-Intern--Software-Engineer-II_R-682495) Intern positions are available. |
|[Duolingo](https://boards.greenhouse.io/duolingo/jobs/5422890002?gh_src=977bb0612us) | Pittsburgh, PA | Software Engineering Intern |
|[Nuro.ai](https://www.nuro.ai/careersitem?gh_jid=3356175) | Mountain View, CA | Software Engineer Intern |
|[Capital One](https://campus.capitalone.com/job/mclean/technology-internship-program-summer-2022/1786/19643592) | Various | [Master's Data Science Internship](https://campus.capitalone.com/job/-/-/1786/19642559) | 
 |[Hyperscience](https://jobs.lever.co/hyperscience/c136b270-1682-4ac7-82d8-83992b596d6c) | NYC | Software Engineering Intern, [Machine Learning Intern](https://jobs.lever.co/hyperscience/0d9aff24-1f5c-4477-848b-e0366ebaff44) Note: Visa sponsorship is not available. |
| [Jump Trading LLC](https://www.jumptrading.com/apply.html?gh_jid=2939637) | Chicago, IL | Software Engineer Intern |
| <del>Cox Automotive</del> | | **Closed** |
|[IBM](https://www.ibm.com/us-en/employment/entrylevel/#jobs?%23jobs=&job-category=Software%2520Development%2520%2526%2520Support&experience=Intern) | Various | Various positions |
|[Affirm](https://boards.greenhouse.io/affirm/jobs/4650433003?gh_src=689c81d53us)| Remote | Software Engineering Intern |
|[Okta](https://www.okta.com/company/careers/engineering/software-engineer-intern-us-and-canada-3338724/)| San Francisco, San Jose, CA; Bellevue, WA | Software Engineer Intern | 
|[Pearson](https://pearson.jobs/usa/jobs/?q=Intern)| Durham, NC; San Antonio, TX | Software Engineer Intern. Different technology areas are available. |
|[Commerce Bank](https://commercebank.wd1.myworkdayjobs.com/en-US/CommerceJobs/job/MO---Kansas-City-DowntownPlaza---Kansas-City---KC-Downtown-Trust-Building-922-Walnut-64106/Software-Development-Intern---Summer-2022_28788) | Kansas City, MO | Software Development Intern. Interns must be eligible to work in the United States without sponsorship. |
|[Garmin](https://careers-us.garmin.com/us/en/internship-jobs) | Olathe, KS | [Software Engineer Intern - Embedded](https://careers-us.garmin.com/us/en/job/21001ET/Software-Engineer-Intern-Embedded-HQ-Olathe-KS), [Software Engineer Intern - Mobile](https://careers-us.garmin.com/us/en/job/21001G1/Software-Engineer-Intern-Mobile-HQ-Olathe-KS), [Software Engineer Intern - Web Development/DevOps](https://careers-us.garmin.com/us/en/job/21001G0/Software-Engineer-Intern-Web-Development-DevOps-HQ-Olathe-KS) Intern positions are available. |
|[Medtronic](https://jobs.medtronic.com/jobs/search/106431002) | Various | [Computer Science Intern](https://jobs.medtronic.com/jobs/computer-science-summer-2022-intern-%E2%80%93-undergraduate-103075), [Computer Engineering Intern](https://jobs.medtronic.com/jobs/computer-engineering-summer-2022-intern-%E2%80%93-undergraduate-103074). Must be legally authorized to work in the U.S. on a full-time basis and don't require sponsorship in the future for an employment visa. |
|[Aechelon Technology](https://jobs.lever.co/aechelon/0d491d1a-4e50-4380-950c-41eef676acda/apply) | Overland Park, KS | Software Engineer Intern. Must be legally authorized to work in the U.S. on a full-time basis and don't require sponsorship in the future for an employment visa. |
|[Stripe](https://stripe.com/jobs/listing/software-engineering-intern/3368543) | San Francisco, Seattle, New York City | Software Engineer Intern |
|[UnitedHealth Group](https://careers.unitedhealthgroup.com/job-search-results/?level[]=Student%20Internships) | La Crosse, Wisconsin | Software Engineer Intern, IT Intern. Must be eligible to work in the U.S. without company sponsorship, now or in the future. |
|[SAP](https://jobs.sap.com/job/Palo-Alto-SAP-iXp-Intern-Software-Development-Summer-2022-CA-94304/702066001) | Various, virtual, in-person | Software Development Intern |
|[Samsara](https://boards.greenhouse.io/samsara/jobs/3328844) | San Francisco, CA; Atlanta, GA | Software Engineering Intern |
|[Datadog](https://www.datadoghq.com/careers/detail/?gh_jid=3339295&gh_src=8363eca61) | Boston, Madrid, New York, Paris | Software Engineering Intern |
|[Benchling](https://www.benchling.com/careers/?gh_jid=3248475&gh_src=48bb7f6c1us) | San Francisco, CA | Software Engineer Intern |
|[Quora](https://boards.greenhouse.io/quora/jobs/5438520002) | Remote | Software Engineer Intern, [Maching Learning Intern](https://boards.greenhouse.io/quora/jobs/5451810002),[Data Scientist Intern](https://boards.greenhouse.io/quora/jobs/5438708002) |
|[Air Products](https://sjobs.brassring.com/TGnewUI/Search/home/HomeWithPreLoad?partnerid=25091&siteid=5105&PageType=JobDetails&jobid=721744#jobDetails=721744_5105) | Allentown, PA | SUMMER INTERN - DIGITAL TECHNOLOGY / IT SPECIALIST |
|[Truera](https://truera.talentify.io/job/software-engineer-intern-redwood-city-california-truera-d5338d3d-f480-464f-a351-40f4c49b4177?utm_source=linkedin_organic&utm_medium=Xml&tdd=dDEsaDM1LGo3cGY1cCxlcHJvNjEwZDNhMmE1ZWZmMDUzODk1MTUxMg) | Redwood, CA | Software Engineer Intern, [Machine Learning Intern](https://truera.talentify.io/job/machine-learning-intern-bellevue-washington-truera-44c2f914-b13e-4512-839e-d9204e172570?utm_source=linkedin_organic&utm_medium=Xml&tdd=dDEsaDM1LGo3cGY1YSxlcHJvNjEwZDNhMmE1ZWZmMDUzODk1MTUxMg) |
|[TD Banks](https://jobs.td.com/en/job/13581186/2022-summer-analyst-software-engineer-new-york-ny/) | New York | Software Engineer Intern. Must be a U.S. Citizen. |
|[Neocis](https://www.neocis.com/careers/?gnk=job&gni=8a7887a87acffd16017b30a8f2a86cac) | Miami, FL | Software Engineering Intern |
|[Convoy](https://jobs.lever.co/convoy/27c772ba-2da3-4854-bb74-94f94eeb8d2f) | Seattle, WA | Software Engineer Intern |
|[Visa](https://jobs.smartrecruiters.com/Visa/743999765849108-undergrad-intern-technology-multiple-locations?trid=623f64f4-c657-499b-989f-16ab0ccee0d9)| Foster City, CA; San Francisco, CA; Palo Alto, CA; Ashburn, VA; Bellevue, WA; Austin, TX; Highlands Ranch, CO; Atlanta, GA | [Masters/PhD Intern - Technology](https://jobs.smartrecruiters.com/Visa/743999765850221-masters-phd-intern-technology-multiple-locations) |
|[Anduril](https://jobs.lever.co/anduril/d15840b6-081b-4d4c-95ed-008d681b4f7f) | Seattle, WA | Software Engineering Intern, US Citizen only |
|[Verkada](https://jobs.lever.co/verkada) | San Mateo, CA | [Backend Software Engineering](https://jobs.lever.co/verkada/8b7f4818-9994-469a-a485-d12d273bff13), [Computer Vision Engineering](https://jobs.lever.co/verkada/857d9e45-626a-44c0-bc8c-4d80bf8dc641), [Embedded Software Engineering](https://jobs.lever.co/verkada/67d4b6d7-7a59-4c8a-a411-d484e0f79e68) and other Intern positions are available. Winter internships are available too. |
|[Steelcase](https://careers.steelcase.com/careers/FolderDetail/Software-Development-Intern/3892) | East Windsor, CT | Software Development Intern |
|[Kapwing](https://jobs.lever.co/kapwing/0e525c6e-9287-4621-9487-0d658e432d1d) | San Francisco, CA | Full-Stack Software Engineering Intern, Undergrad only |
|[F5 Network](https://f5.recsolu.com/jobs/n2w62aZ-ProSaIPCmlgSMA) | Seattle, WA | Software Engineering Intern |
|[Wabtec](https://wabtec.wd1.myworkdayjobs.com/wabtec_careers/10/refreshFacet/318c8bb6f553100021d223d9780d30be) | Various | LEAD Information Technology Intern, Engineering Intern |
|[Crown Equipment Corporation](https://us-careers.crown.com/job/New-Bremen-Software-Development-Co-Op-Fall-2021-1-OH-45869/776092500/) | New Bremen, OH | Software Development Co-Op |
|[Lyft](https://www.lyft.com/careers#openings?search=intern) | New York, NY; Seattle, WA; San Francisco, CA | Search `"Intern"` - Software Engineer Intern, Frontend; Software Engineer Intern, Generalist. |
|[Johnson & Johnson](https://jobs.jnj.com/jobs?keywords=Summer%202022&sortBy=relevance&page=1&location=United%20States&woe=12&stretchUnit=MILES&stretch=10) | Various | [R&D](https://jobs.jnj.com/jobs/2105903794W?lang=en-us&previousLocale=en-US), [Technology](https://jobs.jnj.com/jobs/2105956194W?lang=en-us&previousLocale=en-US) Intern positions are available. Candidates must be legally authorized to work in the U.S. and must not require sponsorship for employment visa status now, or in the future. |
|[3M](https://3m.wd1.myworkdayjobs.com/en-US/Search/job/US-Minnesota-Maplewood/Internship---Undergraduate-Data-Science---Engineering-Intern_R01050492-1) | Maplewood, MN | Undergraduate Data Science & Engineering Intern, [Graduate Data Science & Engineering Intern](https://3m.wd1.myworkdayjobs.com/en-US/Search/job/US-Minnesota-Maplewood/Internship---Graduate-Data-Science---Engineering-Intern_R01050459-1). Some positions require candidate to be legally authorized to work in country of employment without sponsorship for employment visa status (e.g., H1B status). |
|[Twitch](https://boards.greenhouse.io/twitch/jobs/5471047002) | San Francisco, CA | Engineering Intern (undergrads graduating in 2023/24 only) |
|[Verisk](https://jobs.smartrecruiters.com/Verisk/743999766697992-data-science-internship-2022-summer-internship-program-cr-) | Jersey City, NJ; White Plains, NY; Boston, MA; Lehi, UT | Data Science Intern |
|[Snackpass](https://boards.greenhouse.io/snackpass/jobs/4088786004) | New York, San Francisco, Los Angeles, or remote | Data Engineer Intern |
<<<<<<< HEAD
|[Formlabs](https://careers.formlabs.com/internships/#job-listings) | Somerville, MA | Desktop SWE Intern, Embedded SWE Intern, Python SWE Intern and Web Developer Intern positions are available |
=======
|[Peraton](https://careers.peraton.com/job-details/13556879/systems-software-engineering-intern-chantilly-va/#job-description) | Chantilly, VA | Systems/Software Engineering Intern. Candidates must be legally authorized to work in the U.S. and must not require sponsorship for employment visa status now, or in the future. |
>>>>>>> 082be725

**We love our contributors ❤️❤️** 

Fill [this form](https://bit.ly/3d5O76c) or make a [pull request](https://github.com/susam/gitpr#create-pull-request) to help contribute.
* [GintasS](https://github.com/gintass)
* [zhixiangteoh](https://github.com/zhixiangteoh)
* [CDFalcon](https://github.com/CDFalcon)
* [Carlwasinfected](https://github.com/Carlwasinfected)
* [jessicatweneboah](https://github.com/jessicatweneboah)
* [ksapru](https://github.com/ksapru)
* [petecao](https://github.com/petecao)
* [MetricVoid](https://github.com/MetricVoid)
* [frankhee](https://github.com/frankhee)
* [kstonekuan](https://github.com/kstonekuan)
* [itscrystalli](https://github.com/itscrystalli)
* [LeonSo7](https://github.com/LeonSo7)
* [deltaprophet](https://github.com/deltaprophet)
* [dragon-girl88](https://github.com/dragon-girl88)
* [jameszhang-a](https://github.com/jameszhang-a)
* [jeffless](https://github.com/jeffless)
* [Aults](https://github.com/Aults)
* [EParmar18](https://github.com/EParmar18)
* [nguyenm2151](https://github.com/nguyenm2151)
* [Lord-14](https://github.com/Lord-14)
* [christopherhui](https://github.com/christopherhui)
* [nihar-joshi](https://github.com/nihar-joshi)
* [owini](https://github.com/owini)
* [rkabita](https://github.com/rkabita)
* [logangeorge01](https://github.com/logangeorge01)
* [SeojinK1m](https://github.com/SeojinK1m)
* [enumcase](https://github.com/enumcase)
* [mghalayini](https://github.com/mghalayini)
* [ankasengupta](https://github.com/ankasengupta)
* [yiyangiliu](https://github.com/yiyangiliu)
* [monishshah18](https://github.com/monishshah18)
* [Josh0823](https://github.com/Josh0823)
* [HTian1997](https://github.com/HTian1997)
* [DeveloperRyan](https://www.github.com/developerryan)
* [Martje55555](https://github.com/Martje55555)
* [kvfp](https://github.com/kvfp)
* [ducdoan510](https://github.com/ducdoan510)
* [ZhiYingSun](https://github.com/ZhiYingSun)
* [rohantib](https://github.com/rohantib)
* [mgayatri77](https://github.com/mgayatri77)
* [scheng](https://github.com/scheng)

<|MERGE_RESOLUTION|>--- conflicted
+++ resolved
@@ -145,11 +145,8 @@
 |[Twitch](https://boards.greenhouse.io/twitch/jobs/5471047002) | San Francisco, CA | Engineering Intern (undergrads graduating in 2023/24 only) |
 |[Verisk](https://jobs.smartrecruiters.com/Verisk/743999766697992-data-science-internship-2022-summer-internship-program-cr-) | Jersey City, NJ; White Plains, NY; Boston, MA; Lehi, UT | Data Science Intern |
 |[Snackpass](https://boards.greenhouse.io/snackpass/jobs/4088786004) | New York, San Francisco, Los Angeles, or remote | Data Engineer Intern |
-<<<<<<< HEAD
 |[Formlabs](https://careers.formlabs.com/internships/#job-listings) | Somerville, MA | Desktop SWE Intern, Embedded SWE Intern, Python SWE Intern and Web Developer Intern positions are available |
-=======
 |[Peraton](https://careers.peraton.com/job-details/13556879/systems-software-engineering-intern-chantilly-va/#job-description) | Chantilly, VA | Systems/Software Engineering Intern. Candidates must be legally authorized to work in the U.S. and must not require sponsorship for employment visa status now, or in the future. |
->>>>>>> 082be725
 
 **We love our contributors ❤️❤️** 
 
